--- conflicted
+++ resolved
@@ -167,16 +167,11 @@
 
 Import without creating any local variable
 ```
-<<<<<<< HEAD
 // Import a module for side-effects only
 // not the '.js' extension or '/index.js' is required according to
 // https://nodejs.org/docs/latest-v18.x/api/esm.html#mandatory-file-extensions
 import "./my-module.js";
 import "./my-module/index.js";
-=======
-import "./my-module.js";
-```
->>>>>>> cf2e016d
 
 #### Import types only 
 
